#!/usr/bin/env node

// Require environment
require('./lib/env');

// Require dependencies
const os      = require('os');
const cluster = require('cluster');
const winston = require('winston');

// Require local dependencies
const log    = require('lib/utilities/log');
const config = require('config');

// Set global environment
global.envrionment = process.env.NODE_ENV || config.get('environment');

/**
 * Create App class
 */
class App {

  /**
   * Construct App class
   */
  constructor () {
    // Bind private variables
    this._master  = cluster.isMaster;
    this._logger  = false;
    this._workers = {};

    // Bind public methods
    this.run      = this.run.bind(this);
    this.exit     = this.exit.bind(this);
    this.spawn    = this.spawn.bind(this);
    this.logger   = this.logger.bind(this);
    this.children = this.children.bind(this);

    // Build logger
    this.logger();

    // Spawn children
    this._master ? this.children() : this.run();
  }

  /**
   * Runs Eden
   */
  run () {
    // Load eden
    const eden = require('lib/eden');

    // Log spawning threads
    this._logger.log('info', 'Spawned new ' + ((process.env.express === 'true') ? 'Express' : 'Compute') + ' thread', {
      'class' : 'Eden'
    });

    // Run single Eden instance
    eden.start({
      'id'      : process.env.id,
      'port'    : parseInt(process.env.port),
      'host'    : process.env.host,
      'logger'  : this._logger,
      'express' : (process.env.express === 'true')
    });
  }

  /**
   * On cluster worker exit
   *
   * @param {object} worker
   */
  exit (worker) {
    // Set id
    const id      = worker.process.env.id;
    const express = worker.process.env.express === 'true';

    // Spawn new thread
    this.spawn(parseInt(id), express, (parseInt(config.get('port')) + parseInt(id)));
  }

  /**
   * Spawns new App thread
   *
   * @param {number}  id
   * @param {boolean} express
   * @param {number}  port
   */
  spawn (id, express, port) {
    // Clone environment
    const env = Object.assign({}, process.env);

    // Set thread id
    env.id      = id;
    env.express = express ? 'true' : 'false';

    // Check port
    if (port) env.port = port;

    // Fork new thread
    this._workers[(express ? 'express' : 'compute') + ':' + id] = cluster.fork(env);
    this._workers[(express ? 'express' : 'compute') + ':' + id].process.env = env;
  }

  /**
   * Builds logger
   */
  logger () {
<<<<<<< HEAD
    // Set logger
    this._logger = new winston.Logger({
      'level'      : config.get('logLevel')  || 'info',
      'transports' : [
        new winston.transports.Console({
          'colorize'  : true,
          'formatter' : log,
          'timestamp' : true
        })
=======
    // set logger
    this._logger = winston.createLogger ({
      'level'      : config.get ('logLevel')  || 'info',
      'format'     : log,
      'transports' : [
        new winston.transports.Console ()
>>>>>>> c7b19b49
      ]
    });
  }

  /**
   * Spawns child processes
   */
  children () {
    // Log running Eden
    this._logger.log('info', 'Running Eden', {
      'class' : 'Eden'
    });

    // Count frontend express threads
    const expressThreads = config.get('expressThreads') || config.get('expressThreads') === 0 ? config.get('expressThreads') : os.cpus().length;

    // Count backend compute threads
    const computeThreads = config.get('computeThreads') || config.get('computeThreads') === 0 ? config.get('computeThreads') : 1;

    // Log spawning Express threads
    this._logger.log('info', 'Spawning ' + expressThreads + ' Eden Express thread' + (expressThreads > 1 ? 's' : ''), {
      'class' : 'Eden'
    });

    // Loop Express threads
    for (let a = 0; a < expressThreads; a++) {
      // Spawn new thread
      this.spawn(a, true, (parseInt(config.get('port')) + a));
    }

    // Log spawning Compute threads
    this._logger.log('info', 'Spawning ' + computeThreads + ' Eden Compute thread' + (computeThreads > 1 ? 's' : ''), {
      'class' : 'Eden'
    });

    // Loop Compute threads
    for (let b = 0; b < computeThreads; b++) {
      // Spawn new thread
      this.spawn(b, false);
    }

    // On cluster exit
    cluster.on('exit', this.exit);
  }

}

/**
 * Export new Eden App instance
 *
 * @type {App}
 */
module.exports = new App();<|MERGE_RESOLUTION|>--- conflicted
+++ resolved
@@ -106,24 +106,12 @@
    * Builds logger
    */
   logger () {
-<<<<<<< HEAD
     // Set logger
-    this._logger = new winston.Logger({
+    this._logger = winston.createLogger({
       'level'      : config.get('logLevel')  || 'info',
-      'transports' : [
-        new winston.transports.Console({
-          'colorize'  : true,
-          'formatter' : log,
-          'timestamp' : true
-        })
-=======
-    // set logger
-    this._logger = winston.createLogger ({
-      'level'      : config.get ('logLevel')  || 'info',
       'format'     : log,
       'transports' : [
-        new winston.transports.Console ()
->>>>>>> c7b19b49
+        new winston.transports.Console()
       ]
     });
   }
