// Require dependencies
const colors = require('colors');

// require format
const {
  format
} = require ('winston');

/**
 * Export log functionality
 *
<<<<<<< HEAD
 * @param {object} options
=======
 * @param {Object} info
>>>>>>> c7b19b49
 *
 * @returns {function(object): string}
 */
<<<<<<< HEAD
exports = module.exports = (options) => {
  // Set message string
=======
exports = module.exports = format.printf ((info) => {
  // set message string
>>>>>>> c7b19b49
  let message = '';

  // Return string will be passed to logger.
  const d = new Date();

  // Set timestamp strings
  let h = d.getHours() + '';

  // Augment hours
  h = h.length === 1 ? '0' + h : h;

  // Set minutes
  let m = d.getMinutes() + '';

  // Augment minutes
  m = m.length === 1 ? '0' + m : m;

  // Set seconds
  let s = d.getSeconds() + '';

  // Augment seconds
  s = s.length === 1 ? '0' + s : s;

<<<<<<< HEAD
  // Set time
  if (options.timestamp) message += '[' + colors.grey(h + ':' + m + ':' + s) + '] ';
=======
  // set time
  message += '[' + colors.grey (h + ':' + m + ':' + s) + '] ';
>>>>>>> c7b19b49

  // Set thread type
  if (typeof process.env.express !== 'undefined') {
    // Check express
    let express = process.env.express === 'true';

    // Add to message
    message += '[' + colors[(express ? 'blue' : 'yellow')]((express ? 'Express' : 'Compute') + '' + ((typeof process.env.id !== 'undefined') ? ' #' + process.env.id : '')) + '] ';
  } else {
    message += '[' + colors.red('Master') + '] ';
  }

<<<<<<< HEAD
  // Set framework stamp
  if (options.showLevel) message += '[' + colors.cyan(options.level.toUpperCase()) + '] ';

  // Set meta tags
  if (options.meta && options.meta.class) {
    // Set message
    message += '[' + colors.green(options.meta.class) + '] ';
  }

  // Return message
  return message + options.message;
};
=======
  // set framework stamp
  message += '[' + colors.cyan (info.level.toUpperCase ()) + '] ';

  // set meta tags
  if (info && info.class) {
    // set message
    message += '[' + colors.green (info.class) + '] ';
  }

  // set message
  message += info.message;

  // return message
  return message;
});
>>>>>>> c7b19b49
<|MERGE_RESOLUTION|>--- conflicted
+++ resolved
@@ -1,29 +1,20 @@
 // Require dependencies
 const colors = require('colors');
 
-// require format
+// Require format
 const {
   format
-} = require ('winston');
+} = require('winston');
 
 /**
  * Export log functionality
  *
-<<<<<<< HEAD
- * @param {object} options
-=======
- * @param {Object} info
->>>>>>> c7b19b49
+ * @param {object} info
  *
  * @returns {function(object): string}
  */
-<<<<<<< HEAD
-exports = module.exports = (options) => {
+exports = module.exports = format.printf((info) => {
   // Set message string
-=======
-exports = module.exports = format.printf ((info) => {
-  // set message string
->>>>>>> c7b19b49
   let message = '';
 
   // Return string will be passed to logger.
@@ -47,13 +38,8 @@
   // Augment seconds
   s = s.length === 1 ? '0' + s : s;
 
-<<<<<<< HEAD
   // Set time
-  if (options.timestamp) message += '[' + colors.grey(h + ':' + m + ':' + s) + '] ';
-=======
-  // set time
-  message += '[' + colors.grey (h + ':' + m + ':' + s) + '] ';
->>>>>>> c7b19b49
+  message += '[' + colors.grey(h + ':' + m + ':' + s) + '] ';
 
   // Set thread type
   if (typeof process.env.express !== 'undefined') {
@@ -66,33 +52,15 @@
     message += '[' + colors.red('Master') + '] ';
   }
 
-<<<<<<< HEAD
   // Set framework stamp
-  if (options.showLevel) message += '[' + colors.cyan(options.level.toUpperCase()) + '] ';
+  message += '[' + colors.cyan(info.level.toUpperCase()) + '] ';
 
   // Set meta tags
-  if (options.meta && options.meta.class) {
+  if (info && info.class) {
     // Set message
-    message += '[' + colors.green(options.meta.class) + '] ';
+    message += '[' + colors.green(info.class) + '] ';
   }
 
   // Return message
-  return message + options.message;
-};
-=======
-  // set framework stamp
-  message += '[' + colors.cyan (info.level.toUpperCase ()) + '] ';
-
-  // set meta tags
-  if (info && info.class) {
-    // set message
-    message += '[' + colors.green (info.class) + '] ';
-  }
-
-  // set message
-  message += info.message;
-
-  // return message
-  return message;
-});
->>>>>>> c7b19b49
+  return message + info.message;
+});